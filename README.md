--- conflicted
+++ resolved
@@ -79,16 +79,10 @@
 ```
 #### (2) Evaluators
 ## Code Navigation
-<<<<<<< HEAD
+`Please see detailed explanation and comments in each subfolder.`
 - **BenchmarkModel**
   - *EventClassification*: baseline models for event detection, classification and localization
   - *LoadForecasting*: baseline models for hierarchical load and renewable point forecast and prediction interval
-=======
-`Please see detailed explanation and comments in each subfolder.`
-- **Benchmark Model**
-  - *Event Classification and Localization*: baseline models for event classification and localization
-  - *Load and Renewable Forecasting*: baseline models for hierarchical load and renewable forecasting
->>>>>>> 13f3b68f
   - *Synthetic Data Generation*: baseline models for synthetic data generation of physical-laws-constrained PMU measurement time series
 - **Joint Simulation**: python codes for joint steady-state and transient simulation between transmission and distribution systems
 - **Data Processing**: python codes for collecting the real-world load and weather data
